--- conflicted
+++ resolved
@@ -228,13 +228,8 @@
         specifier: ^8.4.40
         version: 8.4.40
       rolldown:
-<<<<<<< HEAD
-        specifier: /home/victor/Documents/rolldown-rs/rolldown/packages/rolldown
-        version: link:../../../rolldown/packages/rolldown
-=======
         specifier: latest
         version: 0.12.2
->>>>>>> 59e7ac7d
       rollup:
         specifier: ^4.13.0
         version: 4.18.1
